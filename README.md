--- conflicted
+++ resolved
@@ -201,13 +201,8 @@
 
 - v0.1 Basic CRUD
 - v0.2 Collections
-<<<<<<< HEAD
-  - v0.2.7 Prefix search
-- v0.3 Synchronization with GitHub :feet:(Here now)
-=======
   - v0.2.8 Prefix search :feet:(Here now)
 - v0.3 Synchronization with GitHub
->>>>>>> 82d76b9b
   - v0.3.1 OAuth
   - v0.3.2 Replication
   - v0.3.3 SSH key pair
