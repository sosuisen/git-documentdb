<img alt="GitDocumentDB" src="https://github.com/sosuisen/git-documentdb/blob/main/assets/git-documentdb_icon-128x128.png" width=60 height=60 align="left"> 

# [GitDocumentDB](https://gitddb.com)
 [![npm version](https://badge.fury.io/js/git-documentdb.svg)](https://badge.fury.io/js/git-documentdb)
 [![License: MPL 2.0](https://img.shields.io/badge/License-MPL%202.0-brightgreen.svg)](LICENSE)
 [![Coverage Status](https://coveralls.io/repos/github/sosuisen/git-documentdb/badge.svg?branch=main)](https://coveralls.io/github/sosuisen/git-documentdb?branch=main)

Offline-first DocumentDB that Syncs with Git

Use GitDocumentDB to ...

:green_book: Store JSON documents into Git repository. 

:art: Manage Git repository by PouchDB-like API. 

:rocket: Synchronize and diff & patch automatically with a remote repository.

&nbsp;&nbsp;&nbsp;&nbsp;&nbsp;(No need to resolve conflicts manually.)

:arrows_counterclockwise: CI/CD through GitHub.

:dromedary_camel: Travel history of database snapshots.

You do not need knowledge of Git to start. However, you make the most of GitDocumentDB if you understand Git.

# API
<<<<<<< HEAD
https://github.com/sosuisen/git-documentdb/blob/doc-v1.0/docs-api/index.md
  
=======
## Overview
https://gitddb.com/docs/api/API_overview

## Specifications
https://github.com/sosuisen/git-documentdb/blob/doc-v1.0/docs-api/index.md

>>>>>>> 65808898

# Usage
## Getting started
### **Prerequisite**
Node.js 10 or later
### **Installation**
```
npm i git-documentdb
```
**NOTE:**<br>
GitDocumentDB uses native addon (libgit2).<br>
If you receive errors about installation, you probably miss building tools and libraries.<br>
**In Ubuntu 18:**<br>
```
sudo apt update
sudo apt install build-essential libssl-dev libkrb5-dev libc++-dev 
```
**In Windows 10:**<br>
The list below shows typical environments.
- Node.js 12, Python 2.7.x, and Visual Studio 2017 Community (with Desktop development with C++).
- npm config set msvs_version 2017

If you are still encountering install problems, documents about [NodeGit](https://github.com/nodegit/nodegit#getting-started) and [Building NodeGit from source](https://www.nodegit.org/guides/install/from-source/) may also help you.

## Import
```typescript
import { GitDocumentDB } from 'git-documentdb';

const gitDDB = new GitDocumentDB({
  db_name: 'db01', // Git working directory
});
```

## Basic CRUD
```typescript
  // Open
  await gitDDB.create(); // Git creates and opens a repository (/your/path/to/the/example/git-documentdb/db01/.git)
  // Create
  await gitDDB.put({ _id: 'nara', flower: 'cherry blossoms', season: 'spring' }); // Git adds 'nara.json' under the working directory and commits it.
  // Update
  await gitDDB.put({ _id: 'nara', flower: 'double cherry blossoms', season: 'spring' }); // Git adds an updated file and commits it.
  // Read
  const doc = await gitDDB.get('nara');
  console.log(doc); // { flower: 'double cherry blossoms', season: 'spring', _id: 'nara' }
  // Delete
  await gitDDB.delete('nara'); // Git deletes a file and commits it. 
  // You can call remove() as alias for delete().
```
## Revisions
```typescript
  // get(id, 2) returns two revisions before
  const oldDoc = await gitDDB.get('nara', 2); 
  console.log(oldDoc); // { _id: 'nara', flower: 'cherry blossoms', season: 'spring' }
```
## Synchronization
```typescript
  const github_repository = 'https://github.com/enter_your_accunt_name/git-documentdb-example.git'; // Please enter your GitHub account name.
  const your_github_personal_access_token = 'Enter your personal access token with checked [repo]'; // See https://docs.github.com/en/github/authenticating-to-github/creating-a-personal-access-token
  await gitDDB.sync({
    live: true,
    remote_url: github_repository,
    connection: { type: 'github', personal_access_token: your_github_personal_access_token },
  });
```
(You can find more examples in examples/src/sync.ts)


## Prefix search
```typescript
 /**
    Create documents under sub-directories

    git-documentdb
    └── db01
        ├── nara
        │   ├── nara_park.json
        │   └── tsukigase.json
        └── yoshino
            └── mt_yoshino.json

  */
  // Put documents by using filepath.
  await gitDDB.put({ _id: 'nara/nara_park', flower: 'double cherry blossoms' });
  await gitDDB.put({ _id: 'nara/tsukigase', flower: 'Japanese apricot' });
  await gitDDB.put({ _id: 'yoshino/mt_yoshino', flower: 'cherry blossoms' });

  // Read
  const flowerInYoshino = await gitDDB.get('yoshino/mt_yoshino');
  console.log(flowerInYoshino); // { flower: 'cherry blossoms', _id: 'yoshino/mt_yoshino' }

  // Prefix search
  
  // Read all the documents whose IDs start with the prefix.
  const flowersInNara = await gitDDB.allDocs({ prefix: 'nara/', include_docs: true });
  console.dir(flowersInNara, { depth: 3 });
  /* flowersInNara = 
  {
    total_rows: 2,
    commit_sha: 'xxxxx_commit_sha_of_your_head_commit_xxxxx',
    rows: [
      {
        id: 'nara/nara_park',
        file_sha: '7448ca2f7f79d6bb585421c6c29446acb97e4a8c',
        doc: { flower: 'double cherry blossoms', _id: 'nara/nara_park' }
      },
      {
        id: 'nara/tsukigase',
        file_sha: '1241d69c4e9cd7a27f592affce94ec60d3b2207c',
        doc: { flower: 'Japanese apricot', _id: 'nara/tsukigase' }
      }
    ]
  }
  */
 
  // destroy() closes DB and removes both the Git repository and the working directory if they exist.
  await gitDDB.destroy();
```

## Collections
```typescript
  // Try it again by another way.
  await gitDDB.create();
  // Use collections to make it easier
  const nara = gitDDB.collection('nara');
  const yoshino = gitDDB.collection('yoshino');
  await nara.put({ _id: 'nara_park', flower: 'double cherry blossoms' });
  await nara.put({ _id: 'tsukigase', flower: 'Japanese apricot' });
  await yoshino.put({ _id: 'mt_yoshino', flower: 'cherry blossoms' });

  // Read
  const flowerInYoshinoCollection = await yoshino.get('mt_yoshino');
  console.log(flowerInYoshinoCollection); // { flower: 'cherry blossoms', _id: 'mt_yoshino' }

  // Read all the documents in nara collection
  const flowersInNaraCollection = await nara.allDocs({ include_docs: true });
  console.dir(flowersInNaraCollection, { depth: 3 });
  /* flowersInNaraCollection = 
  {
    total_rows: 2,
    commit_sha: 'xxxxx_commit_sha_of_your_head_commit_xxxxx',
    rows: [
      {
        id: 'nara_park',
        file_sha: '7448ca2f7f79d6bb585421c6c29446acb97e4a8c',
        doc: { flower: 'double cherry blossoms', _id: 'nara_park' }
      },
      {
        id: 'tsukigase',
        file_sha: '1241d69c4e9cd7a27f592affce94ec60d3b2207c',
        doc: { flower: 'Japanese apricot', _id: 'tsukigase' }
      }
    ]
  }
  */
  await gitDDB.close();
```
(You can find more examples in examples/src/collection.ts)

# Examples:
See examples directory.
```
$ cd examples
$ npm i
$ npm start
$ npm run sync
$ npm run collection
```

# Continuous Deployment (CD) using GitDocumentDB

https://github.com/sosuisen/sosuisen-my-inventory-gatsby

# App using GitDocumentDB

https://github.com/sosuisen/inventory-manager


# Roadmap

- v0.1 Basic CRUD :feet:
- v0.2 Group and Search :feet:
  - Collections :feet:
  - Prefix search :feet:
- v0.3 Synchronization :feet:
  - Synchronization with GitHub :feet:
  - Revisions :feet:
  - Automated conflict resolution :feet:
  - Automated JSON diff and patch :dog2:(Here now)
- v0.4 Backup general data types by Git
  - GitHub with SSH key pair
  - Operate other data types
  - Replication
- v0.5 Work on both Node.js and browser
  - OAuth

- v1.0
  - Grep
  - Transaction (bulk)
  - Tag (Redo/Undo)
  - Indexed Search
  - GitLab and Bitbucket
  - Push server
  - Migration
  - Plugins

(https://github.com/sosuisen/git-documentdb/projects/2)<|MERGE_RESOLUTION|>--- conflicted
+++ resolved
@@ -24,17 +24,11 @@
 You do not need knowledge of Git to start. However, you make the most of GitDocumentDB if you understand Git.
 
 # API
-<<<<<<< HEAD
-https://github.com/sosuisen/git-documentdb/blob/doc-v1.0/docs-api/index.md
-  
-=======
 ## Overview
 https://gitddb.com/docs/api/API_overview
 
 ## Specifications
 https://github.com/sosuisen/git-documentdb/blob/doc-v1.0/docs-api/index.md
-
->>>>>>> 65808898
 
 # Usage
 ## Getting started
