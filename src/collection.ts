/**
 * GitDocumentDB
 * Copyright (c) Hidekazu Kubota
 *
 * This source code is licensed under the Mozilla Public License Version 2.0
 * found in the LICENSE file in the root directory of this source tree.
 */

import nodegit from '@sosuisen/nodegit';

import {
  RepositoryNotFoundError,
  RepositoryNotOpenError,
  UndefinedDocumentIdError,
} from './error';
import {
  AllDocsOptions,
  AllDocsResult,
  CollectionPath,
  JsonDoc,
  PutOptions,
  PutResult,
  RemoveOptions,
  RemoveResult,
} from './types';
import { CRUDInterface, IDocumentDB } from './types_gitddb';
import { Validator } from './validator';

/**
 * Documents are gathered together in collections.
 *
 * @remarks
 * Collection is a sugar syntax of filepath representation.
 *
 * Use Collection to omit directories from the filepath.
 *
 * Both filepath representation (like PouchDB) and collection put the same file on the same location in a Git repository.
 *
 * @example
 * ```
 * const gitDDB = new GitDocumentDB({ local_dir: 'gddb_data', db_name: 'db01' });
 *
 * // Both put 'gddb_data/db01/Sapporo/1.json' in which JSON document has { _id: '1', name: 'Yuzuki' }.
 * gitDDB.put({ _id: 'Sapporo/1', name: 'Yuzuki' });
 * gitDDB.collection('Sapporo').put({ _id: '1', name: 'Yuzuki' })
 *
 * // Notice that APIs return different _id values in spite of the same source file.
 * gitDDB.get({ _id: 'Sapporo/1' }); // returns { _id: 'Sapporo/1', name: 'Yuzuki' }.
 * gitDDB.collection('Sapporo').get({ _id: '1' }); // returns { _id: '1', name: 'Yuzuki' }.
 * ```
 */
export class Collection implements CRUDInterface {
  private _collectionPath: CollectionPath = '';
  private _gitDDB: CRUDInterface & IDocumentDB;

  /**
   * @throws {@link InvalidCollectionPathCharacterError}
   * @throws {@link InvalidCollectionPathLengthError}
   */
  constructor (_gitDDB: CRUDInterface & IDocumentDB, _collectionPath: CollectionPath) {
    this._gitDDB = _gitDDB;
    this._collectionPath = Validator.normalizeCollectionPath(_collectionPath);
    const validator = new Validator(this._gitDDB.workingDir());
    validator.validateCollectionPath(this._collectionPath);
  }

  /**
<<<<<<< HEAD
   * Get normalized path of collection
   *
   * @returns '' or path strings that has a trailing slash and no heading slash. '/' is not allowed. Backslash \ or yen ¥ is replaced with slash /.
   */
=======
   * getCollections
   *
   * @param rootPath Get collections directly under the path.
   * @returns Collection[]
   * @throws {@link RepositoryNotOpenError}
   */
  static async getCollections (
    gitDDB: CRUDInterface & IDocumentDB,
    rootPath = '/'
  ): Promise<Collection[]> {
    const repos = gitDDB.repository();
    if (repos === undefined) {
      throw new RepositoryNotOpenError();
    }
    const head = await nodegit.Reference.nameToId(repos, 'HEAD').catch(e => false); // get HEAD
    if (!head) {
      return [];
    }
    const commit = await repos.getCommit(head as nodegit.Oid); // get the commit of HEAD
    let rootTree = await commit.getTree();

    const collections: Collection[] = [];
    if (rootPath !== '/') {
      const rootEntry = await rootTree.getEntry(rootPath).catch(e => null);
      if (rootEntry === null || !rootEntry.isTree()) {
        return [];
      }
      rootTree = await rootEntry.getTree();
    }
    const entries = rootTree.entries(); // returns entry by alphabetical order
    for (let i = 0; i < entries.length; i++) {
      const entry = entries[i];
      if (entry.isDirectory()) {
        if (entry.path() !== '.gitddb') {
          collections.push(new Collection(gitDDB, entry.path()));
        }
      }
    }
    return collections;
  }

>>>>>>> 7c96ae56
  collectionPath () {
    return this._collectionPath;
  }

  /**
   * Insert a document if not exists. Otherwise, update it.
   *
   * @remarks
   * - put() does not check a write permission of your file system (unlike open()).
   *
   * - Saved file path is `${workingDir()}/${document._id}.json`. {@link InvalidIdLengthError} will be thrown if the path length exceeds the maximum length of a filepath on the device.
   *
   * @param jsonDoc -  See {@link JsonDoc} for restriction
   *
   * @throws {@link DatabaseClosingError}
   * @throws {@link RepositoryNotOpenError}
   * @throws {@link UndefinedDocumentIdError}
   * @throws {@link InvalidJsonObjectError}
   * @throws {@link CannotWriteDataError}
   * @throws {@link CannotCreateDirectoryError}
   * @throws {@link InvalidIdCharacterError}
   * @throws {@link InvalidIdLengthError}
   * @throws {@link InvalidCollectionPathCharacterError}
   * @throws {@link InvalidCollectionPathLengthError}
   */
  put (jsonDoc: JsonDoc, options?: PutOptions): Promise<PutResult>;
  /**
   * Insert a document if not exists. Otherwise, update it.
   *
   * @remarks
   * - put() does not check a write permission of your file system (unlike open()).
   *
   * - Saved file path is `${workingDir()}/${document._id}.json`. {@link InvalidIdLengthError} will be thrown if the path length exceeds the maximum length of a filepath on the device.
   *
   * @param _id - _id property of a document is set or overwritten by this _id argument.
   * @param document - This is a {@link JsonDoc}, but _id property is ignored.
   *
   * @throws {@link DatabaseClosingError}
   * @throws {@link RepositoryNotOpenError}
   * @throws {@link UndefinedDocumentIdError}
   * @throws {@link InvalidJsonObjectError}
   * @throws {@link CannotWriteDataError}
   * @throws {@link CannotCreateDirectoryError}
   * @throws {@link InvalidIdCharacterError}
   * @throws {@link InvalidIdLengthError}
   * @throws {@link InvalidCollectionPathCharacterError}
   * @throws {@link InvalidCollectionPathLengthError}
   */
  put (
    _id: string,
    document: { [key: string]: any },
    options?: PutOptions
  ): Promise<PutResult>;

  put (
    idOrDoc: string | JsonDoc,
    docOrOptions: { [key: string]: any } | PutOptions,
    options?: PutOptions
  ): Promise<PutResult> {
    if (typeof idOrDoc === 'string') {
      const orgId = idOrDoc;
      const _id = this._collectionPath + orgId;
      const document = docOrOptions as { [key: string]: any };
      return this._gitDDB.put(_id, document, options).then(res => {
        res.id = orgId;
        return res;
      });
    }
    else if (typeof idOrDoc === 'object') {
      if (idOrDoc._id) {
        const orgId = idOrDoc._id;
        const _id = this._collectionPath + orgId;
        const document = idOrDoc as JsonDoc;
        options = docOrOptions;
        return this._gitDDB.put(_id, document, options).then(res => {
          res.id = orgId;
          return res;
        });
      }
    }

    return Promise.reject(new UndefinedDocumentIdError());
  }

  /**
   * Insert a document
   *
   * @privateRemarks
   *
   * This is 'overload 1' referred to in test/insert.test.ts
   *
   * @remarks
   * - Throws SameIdExistsError when a document which has the same id exists. It might be better to use put() instead of insert().
   *
   * - create() does not check a write permission of your file system (unlike open()).
   *
   * - Saved file path is `${workingDir()}/${document._id}.json`. {@link InvalidIdLengthError} will be thrown if the path length exceeds the maximum length of a filepath on the device.
   *
   * @param jsonDoc - See {@link JsonDoc} for restriction
   *
   * @throws {@link DatabaseClosingError}
   * @throws {@link RepositoryNotOpenError}
   * @throws {@link UndefinedDocumentIdError}
   * @throws {@link InvalidJsonObjectError}
   * @throws {@link CannotWriteDataError}
   * @throws {@link CannotCreateDirectoryError}
   * @throws {@link InvalidIdCharacterError}
   * @throws {@link InvalidIdLengthError}
   * @throws {@link SameIdExistsError}
   *
   */
  insert (jsonDoc: JsonDoc, options?: PutOptions): Promise<PutResult>;
  /**
   * Insert a document
   *
   * @privateRemarks
   *
   * This is 'overload 2' referred to in test/insert.test.ts
   *
   * @remarks
   * - Throws SameIdExistsError when a document which has the same id exists. It might be better to use put() instead of insert().
   *
   * - create() does not check a write permission of your file system (unlike open()).
   *
   * - Saved file path is `${workingDir()}/${document._id}.json`. {@link InvalidIdLengthError} will be thrown if the path length exceeds the maximum length of a filepath on the device.
   *
   * @param id - _id property of a document
   * @param document - This is a {@link JsonDoc}, but _id property is ignored.
   *
   * @throws {@link DatabaseClosingError}
   * @throws {@link RepositoryNotOpenError}
   * @throws {@link UndefinedDocumentIdError}
   * @throws {@link InvalidJsonObjectError}
   * @throws {@link CannotWriteDataError}
   * @throws {@link CannotCreateDirectoryError}
   * @throws {@link InvalidIdCharacterError}
   * @throws {@link InvalidIdLengthError}
   * @throws {@link SameIdExistsError}
   *
   */
  insert (
    id: string,
    document: { [key: string]: any },
    options?: PutOptions
  ): Promise<PutResult>;

  insert (
    idOrDoc: string | JsonDoc,
    docOrOptions: { [key: string]: any } | PutOptions,
    options?: PutOptions
  ) {
    if (typeof idOrDoc === 'string') {
      const orgId = idOrDoc;
      const _id = this._collectionPath + orgId;
      const document = docOrOptions as { [key: string]: any };
      return this._gitDDB
        .put(_id, document, {
          ...options,
          insertOrUpdate: 'insert',
        })
        .then(res => {
          res.id = orgId;
          return res;
        });
    }
    else if (typeof idOrDoc === 'object') {
      if (idOrDoc._id) {
        const orgId = idOrDoc._id;
        const _id = this._collectionPath + orgId;
        const document = idOrDoc as JsonDoc;
        options = docOrOptions;
        return this._gitDDB
          .put(_id, document, {
            ...options,
            insertOrUpdate: 'insert',
          })
          .then(res => {
            res.id = orgId;
            return res;
          });
      }
    }
  }

  /**
   * Update a document
   *
   * @privateRemarks
   *
   * This is 'overload 1' referred to in test/update.test.ts
   *
   * @remarks
   * - Throws DocumentNotFoundError if the document does not exist. It might be better to use put() instead of update().
   *
   * - update() does not check a write permission of your file system (unlike open()).
   *
   * - Saved file path is `${workingDir()}/${document._id}.json`. {@link InvalidIdLengthError} will be thrown if the path length exceeds the maximum length of a filepath on the device.
   *
   * - A update operation is not skipped when no change occurred on a specified document.
   *
   * @param jsonDoc - See {@link JsonDoc} for restriction
   *
   * @throws {@link DatabaseClosingError}
   * @throws {@link RepositoryNotOpenError}
   * @throws {@link UndefinedDocumentIdError}
   * @throws {@link InvalidJsonObjectError}
   * @throws {@link CannotWriteDataError}
   * @throws {@link CannotCreateDirectoryError}
   * @throws {@link InvalidIdCharacterError}
   * @throws {@link InvalidIdLengthError}
   * @throws {@link DocumentNotFoundError}
   *
   */
  update (jsonDoc: JsonDoc, options?: PutOptions): Promise<PutResult>;
  /**
   * Update a document
   *
   * @privateRemarks
   *
   * This is 'overload 2' referred to in test/put.test.ts
   *
   * @remarks
   * - Throws DocumentNotFoundError if the document does not exist. It might be better to use put() instead of update().
   *
   * - update() does not check a write permission of your file system (unlike open()).
   *
   * - Saved file path is `${workingDir()}/${document._id}.json`. {@link InvalidIdLengthError} will be thrown if the path length exceeds the maximum length of a filepath on the device.
   *
   * - A update operation is not skipped when no change occurred on a specified document.
   *
   * @param id - _id property of a document
   * @param document - This is a {@link JsonDoc}, but _id property is ignored.
   *
   * @throws {@link DatabaseClosingError}
   * @throws {@link RepositoryNotOpenError}
   * @throws {@link UndefinedDocumentIdError}
   * @throws {@link InvalidJsonObjectError}
   * @throws {@link CannotWriteDataError}
   * @throws {@link CannotCreateDirectoryError}
   * @throws {@link InvalidIdCharacterError}
   * @throws {@link InvalidIdLengthError}
   * @throws {@link DocumentNotFoundError}
   *
   */
  update (
    id: string,
    document: { [key: string]: any },
    options?: PutOptions
  ): Promise<PutResult>;

  update (
    idOrDoc: string | JsonDoc,
    docOrOptions: { [key: string]: any } | PutOptions,
    options?: PutOptions
  ) {
    if (typeof idOrDoc === 'string') {
      const orgId = idOrDoc;
      const _id = this._collectionPath + orgId;
      const document = docOrOptions as { [key: string]: any };
      return this._gitDDB
        .put(_id, document, {
          ...options,
          insertOrUpdate: 'update',
        })
        .then(res => {
          res.id = orgId;
          return res;
        });
    }
    else if (typeof idOrDoc === 'object') {
      if (idOrDoc._id) {
        const orgId = idOrDoc._id;
        const _id = this._collectionPath + orgId;
        const document = idOrDoc as JsonDoc;
        options = docOrOptions;
        return this._gitDDB
          .put(_id, document, {
            ...options,
            insertOrUpdate: 'update',
          })
          .then(res => {
            res.id = orgId;
            return res;
          });
      }
    }
  }

  /**
   * Get a document
   *
   * @param docId - id of a target document
   *
   * @returns
   *  - JsonDoc if exists.
   *
   *  - undefined if not exists.
   *
   * @throws {@link DatabaseClosingError}
   * @throws {@link RepositoryNotOpenError}
   * @throws {@link UndefinedDocumentIdError}
   * @throws {@link InvalidJsonObjectError}
   * @throws {@link InvalidIdCharacterError}
   * @throws {@link InvalidIdLengthError}
   */
  get (docId: string, backNumber?: number): Promise<JsonDoc | undefined> {
    const _id = this._collectionPath + docId;

    return this._gitDDB.get(_id, backNumber).then(doc => {
      if (doc === undefined) {
        return undefined;
      }
      doc._id = docId;
      return doc;
    });
  }

  /**
   * This is an alias of delete()
   */
  remove (id: string, options?: RemoveOptions): Promise<RemoveResult>;
  /**
   * This is an alias of delete()
   */
  remove (jsonDoc: JsonDoc, options?: RemoveOptions): Promise<RemoveResult>;
  remove (idOrDoc: string | JsonDoc, options?: RemoveOptions): Promise<RemoveResult> {
    if (typeof idOrDoc === 'string') {
      return this.delete(idOrDoc, options);
    }
    else if (typeof idOrDoc === 'object') {
      return this.delete(idOrDoc, options);
    }
    return Promise.reject(new UndefinedDocumentIdError());
  }

  /**
   * Delete a document
   *
   * @param id - id of a target document
   *
   * @throws {@link DatabaseClosingError}
   * @throws {@link RepositoryNotOpenError}
   * @throws {@link UndefinedDocumentIdError}
   * @throws {@link DocumentNotFoundError} when the specified document does not exist.
   * @throws {@link CannotDeleteDataError}
   * @throws {@link InvalidIdCharacterError}
   * @throws {@link InvalidIdLengthError}
   * @throws {@link InvalidCollectionPathCharacterError}
   * @throws {@link InvalidCollectionPathLengthError}
   */
  delete (id: string, options?: RemoveOptions): Promise<RemoveResult>;
  /**
   * Remove a document
   *
   * @param jsonDoc - Target document
   *
   * @throws {@link DatabaseClosingError}
   * @throws {@link RepositoryNotOpenError}
   * @throws {@link UndefinedDocumentIdError}
   * @throws {@link DocumentNotFoundError} when the specified document does not exist.
   * @throws {@link CannotDeleteDataError}
   * @throws {@link InvalidIdCharacterError}
   * @throws {@link InvalidIdLengthError}
   * @throws {@link InvalidCollectionPathCharacterError}
   * @throws {@link InvalidCollectionPathLengthError}
   */
  delete (jsonDoc: JsonDoc, options?: RemoveOptions): Promise<RemoveResult>;
  delete (idOrDoc: string | JsonDoc, options?: RemoveOptions): Promise<RemoveResult> {
    if (typeof idOrDoc === 'string') {
      const orgId = idOrDoc;
      const _id = this._collectionPath + orgId;
      return this._gitDDB.delete(_id, options).then(res => {
        res.id = orgId;
        return res;
      });
    }
    else if (typeof idOrDoc === 'object') {
      if (idOrDoc._id) {
        const orgId = idOrDoc._id;
        const _id = this._collectionPath + orgId;
        return this._gitDDB
          .delete(_id, options)
          .then(res => {
            res.id = orgId;
            return res;
          })
          .finally(() => {
            idOrDoc._id = orgId;
          });
      }
    }
    return Promise.reject(new UndefinedDocumentIdError());
  }

  /**
   * Get all the documents
   *
   * @remarks
   *
   * @param options - The options specify how to get documents.
   *
   * @throws {@link DatabaseClosingError}
   * @throws {@link RepositoryNotOpenError}
   * @throws {@link InvalidJsonObjectError}
   */
  async allDocs (options?: AllDocsOptions): Promise<AllDocsResult> {
    options ??= {
      include_docs: undefined,
      descending: undefined,
      recursive: undefined,
      prefix: undefined,
    };
    options.prefix ??= '';
    options.prefix = this._collectionPath + options.prefix;

    const docs = await this._gitDDB.allDocs(options);
    const reg = new RegExp('^' + this._collectionPath);
    docs.rows?.forEach(docWithMetadata => {
      docWithMetadata.id = docWithMetadata.id.replace(reg, '');
      if (docWithMetadata.doc) {
        docWithMetadata.doc._id = docWithMetadata.id;
      }
    });

    return docs;
  }
}<|MERGE_RESOLUTION|>--- conflicted
+++ resolved
@@ -65,15 +65,9 @@
   }
 
   /**
-<<<<<<< HEAD
-   * Get normalized path of collection
-   *
-   * @returns '' or path strings that has a trailing slash and no heading slash. '/' is not allowed. Backslash \ or yen ¥ is replaced with slash /.
-   */
-=======
-   * getCollections
-   *
-   * @param rootPath Get collections directly under the path.
+   * Get collections directly under a path
+   *
+   * @param rootPath Default is '/'.
    * @returns Collection[]
    * @throws {@link RepositoryNotOpenError}
    */
@@ -112,7 +106,11 @@
     return collections;
   }
 
->>>>>>> 7c96ae56
+  /**
+   * Get normalized path of collection
+   *
+   * @returns '' or path strings that has a trailing slash and no heading slash. '/' is not allowed. Backslash \ or yen ¥ is replaced with slash /.
+   */
   collectionPath () {
     return this._collectionPath;
   }
