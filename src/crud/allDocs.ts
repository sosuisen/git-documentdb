/**
 * GitDocumentDB
 * Copyright (c) Hidekazu Kubota
 *
 * This source code is licensed under the Mozilla Public License Version 2.0
 * found in the LICENSE file in the root directory of this source tree.
 */

import nodegit from '@sosuisen/nodegit';
import {
  DatabaseClosingError,
  InvalidJsonObjectError,
  RepositoryNotOpenError,
} from '../error';
import { AllDocsOptions, AllDocsResult, JsonDocWithMetadata } from '../types';
import { Validator } from '../validator';
import { AbstractDocumentDB } from '../types_gitddb';

// eslint-disable-next-line complexity
export async function allDocsImpl (
  this: AbstractDocumentDB,
  options?: AllDocsOptions
): Promise<AllDocsResult> {
  if (this.isClosing) {
    return Promise.reject(new DatabaseClosingError());
  }
  const _currentRepository = this.repository();
  if (_currentRepository === undefined) {
    return Promise.reject(new RepositoryNotOpenError());
  }

<<<<<<< HEAD
  // Calling nameToId() for HEAD throws error when there is not a commit object yet.
=======
  options ??= {
    include_docs: undefined,
    descending: undefined,
    recursive: undefined,
    prefix: undefined,
  };
  options.include_docs ??= false;
  options.descending ??= false;
  options.recursive ??= true;
  options.prefix ??= '';

  // Calling nameToId() for HEAD throws error when this is first commit.
>>>>>>> 82d76b9b
  const head = await nodegit.Reference.nameToId(_currentRepository, 'HEAD').catch(
    e => false
  ); // get HEAD
  if (!head) {
    return { total_rows: 0 };
  }

  const commit_sha = (head as nodegit.Oid).tostrS();
  const commit = await _currentRepository.getCommit(head as nodegit.Oid); // get the commit of HEAD

  const rows: JsonDocWithMetadata[] = [];

  // Breadth-first search
  const directories: nodegit.Tree[] = [];
  const tree = await commit.getTree();

<<<<<<< HEAD
  let collection_path = '';
  if (options?.collection_path) {
    collection_path = Validator.normalizeCollectionPath(options.collection_path);
    try {
      this.validator.validateCollectionPath(collection_path);
    } catch (err) {
      return Promise.reject(err);
    }
=======
  let prefix = options!.prefix;
  let targetDir = '';
  const prefixArray = prefix.split('/'); // returns number which is equal or larger than 1
  if (prefixArray.length === 1) {
    // prefix equals '' or prefix includes no slash
    // nop
  }
  else if (prefixArray[prefixArray.length - 1] === '') {
    // prefix ends with slash
    targetDir = prefix;
    prefix = '';
  }
  else {
    // prefix does not end with slash
    prefix = prefixArray.pop()!;
    targetDir = prefixArray.join('/');
>>>>>>> 82d76b9b
  }

  if (targetDir !== '') {
    const specifiedTreeEntry = await tree.getEntry(targetDir).catch(e => null);
    if (specifiedTreeEntry && specifiedTreeEntry.isTree()) {
      const specifiedTree = await specifiedTreeEntry.getTree();
      directories.push(specifiedTree);
    }
    else {
      return { total_rows: 0, commit_sha };
    }
  }
  else {
    directories.push(tree);
  }
  while (directories.length > 0) {
    const dir = directories.shift();
    if (dir === undefined) break;
    const entries = dir.entries(); // returns entry by alphabetical order
    let filteredEntries: nodegit.TreeEntry[];
    if (prefix === '') {
      filteredEntries = entries;
    }
    else {
      filteredEntries = [];
      let matchPrefix = false;
      for (let i = 0; i < entries.length; i++) {
        const entry = entries[i];
        if (entry.name().startsWith(prefix)) {
          filteredEntries.push(entry);
          matchPrefix = true;
        }
        else if (matchPrefix) {
          // can break because array is alphabetical order
          break;
        }
      }
    }

    // Ascendant alphabetical order (default)
    // let sortFunc = (a: nodegit.TreeEntry, b: nodegit.TreeEntry) =>
    //  a.name().localeCompare(b.name());
    // Descendant alphabetical order
    if (options.descending) {
      const sortFunc = (a: nodegit.TreeEntry, b: nodegit.TreeEntry) =>
        -a.name().localeCompare(b.name());
      filteredEntries.sort(sortFunc);
    }

    while (filteredEntries.length > 0) {
      const entry = filteredEntries.shift();
      if (entry === undefined) break;
      if (entry?.isDirectory()) {
<<<<<<< HEAD
        if (options?.recursive && entry.name() !== '.gitddb') {
=======
        if (options.recursive) {
>>>>>>> 82d76b9b
          // eslint-disable-next-line no-await-in-loop
          const subtree = await entry.getTree();
          directories.push(subtree);

          prefix = '';
        }
      }
      else {
        const _id = entry.path().replace(new RegExp(this.fileExt + '$'), '');
        const documentInBatch: JsonDocWithMetadata = {
          id: _id,
          file_sha: entry.id().tostrS(),
        };

        if (options.include_docs) {
          // eslint-disable-next-line no-await-in-loop
          const blob = await entry.getBlob();
          // eslint-disable-next-line max-depth
          try {
            const doc = JSON.parse(blob.toString());
            doc._id = _id;
            documentInBatch.doc = doc;
          } catch (err) {
            return Promise.reject(new InvalidJsonObjectError(err.message));
          }
        }
        rows.push(documentInBatch);
      }
    }
  }

  if (rows.length > 0) {
    return {
      total_rows: rows.length,
      commit_sha,
      rows,
    };
  }

  return {
    total_rows: rows.length,
    commit_sha,
  };
}<|MERGE_RESOLUTION|>--- conflicted
+++ resolved
@@ -13,7 +13,6 @@
   RepositoryNotOpenError,
 } from '../error';
 import { AllDocsOptions, AllDocsResult, JsonDocWithMetadata } from '../types';
-import { Validator } from '../validator';
 import { AbstractDocumentDB } from '../types_gitddb';
 
 // eslint-disable-next-line complexity
@@ -29,9 +28,6 @@
     return Promise.reject(new RepositoryNotOpenError());
   }
 
-<<<<<<< HEAD
-  // Calling nameToId() for HEAD throws error when there is not a commit object yet.
-=======
   options ??= {
     include_docs: undefined,
     descending: undefined,
@@ -44,7 +40,6 @@
   options.prefix ??= '';
 
   // Calling nameToId() for HEAD throws error when this is first commit.
->>>>>>> 82d76b9b
   const head = await nodegit.Reference.nameToId(_currentRepository, 'HEAD').catch(
     e => false
   ); // get HEAD
@@ -61,16 +56,6 @@
   const directories: nodegit.Tree[] = [];
   const tree = await commit.getTree();
 
-<<<<<<< HEAD
-  let collection_path = '';
-  if (options?.collection_path) {
-    collection_path = Validator.normalizeCollectionPath(options.collection_path);
-    try {
-      this.validator.validateCollectionPath(collection_path);
-    } catch (err) {
-      return Promise.reject(err);
-    }
-=======
   let prefix = options!.prefix;
   let targetDir = '';
   const prefixArray = prefix.split('/'); // returns number which is equal or larger than 1
@@ -87,7 +72,6 @@
     // prefix does not end with slash
     prefix = prefixArray.pop()!;
     targetDir = prefixArray.join('/');
->>>>>>> 82d76b9b
   }
 
   if (targetDir !== '') {
@@ -141,11 +125,7 @@
       const entry = filteredEntries.shift();
       if (entry === undefined) break;
       if (entry?.isDirectory()) {
-<<<<<<< HEAD
-        if (options?.recursive && entry.name() !== '.gitddb') {
-=======
         if (options.recursive) {
->>>>>>> 82d76b9b
           // eslint-disable-next-line no-await-in-loop
           const subtree = await entry.getTree();
           directories.push(subtree);
